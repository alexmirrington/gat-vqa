--- conflicted
+++ resolved
@@ -28,12 +28,8 @@
 
     PREPROCESS = "preprocess"
     TRAIN = "train"
-<<<<<<< HEAD
-    TEST = "test"
     VISUALISE = "visualise"
-=======
     PREDICT = "predict"
->>>>>>> 0c12e489
 
 
 def main(args: argparse.Namespace, config: Config) -> None:
@@ -65,25 +61,17 @@
 
     if args.job == JobType.PREPROCESS:
         preprocess(config)
-<<<<<<< HEAD
-    elif args.job in (JobType.TRAIN, JobType.VISUALISE):
-=======
-    elif args.job in (JobType.TRAIN, JobType.PREDICT):
->>>>>>> 0c12e489
+    elif args.job in (JobType.TRAIN, JobType.PREDICT, JobType.VISUALISE):
         resume = None
         if args.resume != "":
             run_id, checkpoint = args.resume.split(":")
             resume = ResumeInfo(run_id, checkpoint)
-<<<<<<< HEAD
-        run(config, args.job, device, resume)
-    elif args.job == JobType.TEST:
-        raise NotImplementedError()
-=======
         if args.job == JobType.TRAIN:
             train(config, device, resume)
+        elif args.job == JobType.PREDICT:
+            predict(config, device, resume)
         else:
-            predict(config, device, resume)
->>>>>>> 0c12e489
+            visualise(config, device, resume)
     else:
         raise NotImplementedError()
 
@@ -95,13 +83,7 @@
     factory.process(config)
 
 
-<<<<<<< HEAD
-def run(
-    config: Config, job: JobType, device: torch.device, resume: Optional[ResumeInfo]
-) -> None:
-=======
 def train(config: Config, device: torch.device, resume: Optional[ResumeInfo]) -> None:
->>>>>>> 0c12e489
     """Train a model according to the `config.model` config."""
     # Load datasets
     print(colored("loading training datasets:", attrs=["bold"]))
@@ -119,19 +101,32 @@
     print(f"{runner.criterion=}")
     print(f"{runner.optimiser=}")
 
-<<<<<<< HEAD
-    # Run model
-    print(colored("running:", attrs=["bold"]))
-    if job == JobType.TRAIN:
-        runner.train()
-    elif job == JobType.VISUALISE:
-        wandb.log(runner.visualise())
-    else:
-        raise NotImplementedError()
-=======
     print(colored("training:", attrs=["bold"]))
     runner.train()
->>>>>>> 0c12e489
+
+
+def visualise(
+    config: Config, device: torch.device, resume: Optional[ResumeInfo]
+) -> None:
+    """Visualise a model according to the `config.model` config."""
+    # Load datasets
+    print(colored("loading test dataset:", attrs=["bold"]))
+    dataset_factory = DatasetFactory()
+    datasets, preprocessors = dataset_factory.create(config)
+    print(f"train: {len(datasets.train)}")
+    print(f"val: {len(datasets.val)}")
+    print(f"test: {len(datasets.test)}")
+
+    # Create model runner
+    print(colored("model:", attrs=["bold"]))
+    runner_factory = RunnerFactory()
+    runner = runner_factory.create(config, device, preprocessors, datasets, resume)
+    print(f"{runner.model=}")
+    print(f"{runner.criterion=}")
+    print(f"{runner.optimiser=}")
+
+    print(colored("creating visualisations:", attrs=["bold"]))
+    wandb.log(runner.visualise())
 
 
 def predict(config: Config, device: torch.device, resume: Optional[ResumeInfo]) -> None:
