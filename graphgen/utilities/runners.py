"""Various train/val/test loops for running different types of models."""
import json
import math
from abc import ABC, abstractmethod
from dataclasses import dataclass
from pathlib import Path
from typing import Any, Callable, Dict, Optional

import numpy as np
import pandas as pd
import torch
import torch.nn.functional as F
import wandb
from termcolor import colored
from torch.utils.data import DataLoader
from torch_geometric.nn.conv import GATConv

from ..config import Config
from ..datasets.collators import VariableSizeTensorCollator
from ..datasets.utilities.chunked_random_sampler import ChunkedRandomSampler
from ..metrics import Metric, MetricCollection
from ..schemas.common import BoundingBox
from ..utilities.preprocessing import DatasetCollection, PreprocessorCollection
from .hooks import GATConvAttentionHook
from .logging import log_metrics_stdout
from .visualisation import SparseGraphVisualiser, plot_image


@dataclass
class ResumeInfo:
    """Information about the run being resumed."""

    run: str
    checkpoint: str


class Runner(ABC):
    """Abstract runner class for running models."""

    # pylint: disable=too-many-instance-attributes

    def __init__(  # pylint: disable=too-many-arguments
        self,
        config: Config,
        device: torch.device,
        model: torch.nn.Module,
        optimiser: torch.optim.Optimizer,
        criterion: Optional[Callable[..., torch.Tensor]],
        datasets: DatasetCollection,
        preprocessors: PreprocessorCollection,
        resume: Optional[ResumeInfo],
    ) -> None:
        """Create a Runner instance."""
        self.config = config
        self.device = device
        self.model = model
        self.optimiser = optimiser
        self.criterion = criterion
        self.datasets = datasets
        self.preprocessors = preprocessors
        self.resume = resume

        self._start_epoch = 0

        if self.resume is not None:
            self._start_epoch = self.load()

    @abstractmethod
    def train(self) -> None:
        """Train a model according to a criterion and optimiser on a dataset."""

    @abstractmethod
    def evaluate(self) -> Dict[str, Any]:
        """Evaluate a model according to a criterion on a given dataset."""

    @abstractmethod
<<<<<<< HEAD
    def visualise(self, count: int = 1) -> Dict[str, Any]:
        """Visualise samples from the validation set."""
=======
    def predict(self) -> None:
        """Get model predictions for train, val and test datasets."""
>>>>>>> 0c12e489

    def save(self, epoch: int, name: str) -> None:
        """Save a model's state dict to file."""
        # Set up weight checkpointing
        root = Path(wandb.run.dir) / "checkpoints"
        if not root.exists():
            root.mkdir(parents=True)
        torch.save(
            {
                "epoch": epoch,
                "model_state_dict": self.model.state_dict(),
                "optimizer_state_dict": self.optimiser.state_dict(),
            },
            str(root / name),
        )
        wandb.save(str(root / "*"), wandb.run.dir)

    def load(self) -> int:
        """Load a model's state dict from file."""
        print(colored("loading checkpoint:", attrs=["bold"]))
        if self.resume is None:
            raise ValueError("Cannot load model without resume information.")
        root = Path(wandb.run.dir)
        if not root.exists():
            root.mkdir(parents=True)
        restored = wandb.restore(
            self.resume.checkpoint, run_path=self.resume.run, root=root
        )
        checkpoint = torch.load(restored.name)
        self.model.load_state_dict(checkpoint["model_state_dict"])
        self.model.to(self.device)
        self.optimiser.load_state_dict(checkpoint["optimizer_state_dict"])
        for state in self.optimiser.state.values():
            for key, val in state.items():
                if isinstance(val, torch.Tensor):
                    state[key] = val.to(self.device)
        epoch: int = checkpoint["epoch"]

        print(f"loaded checkpoint from {restored.name}")
        return epoch


class VQAModelRunner(Runner):
    """Runner class for training a VQA model."""

    def __init__(  # pylint: disable=too-many-arguments
        self,
        config: Config,
        device: torch.device,
        model: torch.nn.Module,
        optimiser: torch.optim.Optimizer,
        criterion: Optional[Callable[..., torch.Tensor]],
        datasets: DatasetCollection,
        preprocessors: PreprocessorCollection,
        resume: Optional[ResumeInfo],
    ) -> None:
        """Create a `VQAModelRunner` instance."""
        if criterion is None:
            raise ValueError("This model requires a criterion.")
        super().__init__(
            config, device, model, optimiser, criterion, datasets, preprocessors, resume
        )

        self.scheduler = None
        if self.config.training.optimiser.schedule:
            self.scheduler = torch.optim.lr_scheduler.ReduceLROnPlateau(
                self.optimiser,
                "min",
                factor=0.5,
                patience=1,
            )

    def train(self) -> None:
        """Train a model according to a criterion and optimiser on a dataset."""
        # Log gradients each epoch
        wandb.watch(
            self.model,
            log_freq=math.ceil(
                self.config.training.epochs / self.config.training.dataloader.batch_size
            ),
        )

        # Ensure we are using the whole training set
        assert abs(self.config.training.data.train.subset[0] - 0.0) < 1e-16
        assert abs(self.config.training.data.train.subset[1] - 1.0) < 1e-16

        dataloader = DataLoader(
            self.datasets.train,
            batch_size=self.config.training.dataloader.batch_size,
            num_workers=self.config.training.dataloader.workers,
            sampler=ChunkedRandomSampler(self.datasets.train.questions),
            collate_fn=VariableSizeTensorCollator(),
        )
        metrics = MetricCollection(
            metrics=[Metric.ACCURACY, Metric.PRECISION, Metric.RECALL, Metric.F1],
            labels=self.preprocessors.questions.index_to_answer,
        )

        self.model.train()
        self.model.to(self.device)

        #  TEMPORARY
        vis_count = 32
        best_val_loss = math.inf
        if self._start_epoch == 0:
            # Start with val to offset hyperband indices
            self.save(self._start_epoch, "current.pt")
            self.save(self._start_epoch, "best.pt")
            results = {f"val/{key}": val for key, val in self.evaluate().items()}
            best_val_loss = results["val/loss"]
            log_metrics_stdout(results)
            results.update(
                {f"vis/{key}": val for key, val in self.visualise(vis_count).items()}
            )
            wandb.log(results)
        else:
            # TEMPORARY
            results = {
                f"vis/{key}": val for key, val in self.visualise(vis_count).items()
            }
            wandb.log(results)

        for epoch in range(self._start_epoch, self.config.training.epochs):
            for batch, sample in enumerate(dataloader):
                # Move data to GPU
                dependencies = sample["question"]["dependencies"].to(self.device)
                graph = sample["scene_graph"]["graph"].to(self.device)
                targets = sample["question"]["answer"].to(self.device)

                self.optimiser.zero_grad()
                preds = F.log_softmax(
                    self.model(question_graph=dependencies, scene_graph=graph), dim=1
                )
                loss = self.criterion(preds, targets)  # type: ignore
                loss.backward()

                if self.config.training.optimiser.grad_clip:
                    torch.nn.utils.clip_grad_norm_(
                        self.model.parameters(),
                        max_norm=self.config.training.optimiser.grad_clip,
                    )

                self.optimiser.step()

                # Calculate and log metrics, using answer indices as we only want
                # basics for train set.
                metrics.append(
                    sample["question"]["questionId"],
                    np.argmax(preds.detach().cpu().numpy(), axis=1),
                    targets.detach().cpu().numpy(),
                )
                if (
                    batch % self.config.training.log_step
                    == self.config.training.log_step - 1
                    or batch == len(dataloader) - 1
                ):
                    results = {
                        "epoch": epoch + (batch + 1) / len(dataloader),
                        "train/loss": loss.item(),
                    }
                    results.update(
                        {f"train/{key}": val for key, val in metrics.evaluate().items()}
                    )
                    log_metrics_stdout(
                        results,
                        newline=False,
                    )
                    # Delay logging until after val metrics come in if end of epoch
                    if batch != len(dataloader) - 1:
                        wandb.log(results)
                        metrics.reset()

            # Save and log at end of epoch
            self.save(epoch + 1, "current.pt")

            results.update({f"val/{key}": val for key, val in self.evaluate().items()})
            if results["val/loss"] <= best_val_loss:
                best_val_loss = results["val/loss"]
                self.save(epoch + 1, "best.pt")
            log_metrics_stdout(results)
            results.update(
                {f"vis/{key}": val[0] for key, val in self.visualise().items()}
            )
            wandb.log(results)
            metrics.reset()

            # Update lr based on val loss (official MAC code uses train loss)
            if self.scheduler is not None:
                self.scheduler.step(results["val/loss"])

    def evaluate(self) -> Dict[str, Any]:
        """Evaluate a model according to a criterion on a given dataset."""
        # Determine dataset bounds
        start = int(self.config.training.data.val.subset[0] * len(self.datasets.val))
        end = int(self.config.training.data.val.subset[1] * len(self.datasets.val))

        # Prepare for evaluation
        self.model.eval()
        train_reduction = self.criterion.reduction  # type: ignore
        self.criterion.reduction = "sum"  # type: ignore
        loss = 0

        # Evaluate metrics
        metrics = MetricCollection(
            metrics=[Metric.ACCURACY, Metric.PRECISION, Metric.RECALL, Metric.F1],
            labels=self.preprocessors.questions.index_to_answer,
        )
        dataloader = DataLoader(
            torch.utils.data.Subset(self.datasets.val, range(start, end)),
            batch_size=self.config.training.dataloader.batch_size,
            num_workers=self.config.training.dataloader.workers,
            collate_fn=VariableSizeTensorCollator(),
        )
        with torch.no_grad():
            for batch, sample in enumerate(dataloader):
                # Move data to GPU
                dependencies = sample["question"]["dependencies"].to(self.device)
                graph = sample["scene_graph"]["graph"].to(self.device)
                targets = sample["question"]["answer"].to(self.device)

                # Learn
                preds = F.log_softmax(
                    self.model(question_graph=dependencies, scene_graph=graph), dim=1
                )
                loss += self.criterion(preds, targets).item()  # type: ignore

                # Calculate and log metrics, using answer indices as we only want
                # basics for train set.
                metrics.append(
                    sample["question"]["questionId"],
                    np.argmax(preds.detach().cpu().numpy(), axis=1),
                    targets.detach().cpu().numpy(),
                )
                print(f"eval: {batch + 1}/{len(dataloader)}", end="\r")

        # Reset model to train, reset criterion reduction ready for training
        self.model.train()
        self.criterion.reduction = train_reduction  # type: ignore

        # Report average loss across all val samples
        results = {"loss": loss / len(dataloader.dataset)}

        # Include metrics like accuracy, precision etc. from MetricCollection
        results.update(metrics.evaluate())
<<<<<<< HEAD

        return results

    def visualise(
        self, sample_limit: int = 1, row_limit: int = 10000
    ) -> Dict[str, Any]:
        """Visualise a fixed number of samples to view the model's reasoning."""
        # Determine dataset bounds
        start = int(self.config.training.data.val.subset[0] * len(self.datasets.val))
        end = int(self.config.training.data.val.subset[1] * len(self.datasets.val))
        end = min(sample_limit, end)

        # Prepare for evaluation
        self.model.eval()

        visualisations: Dict[str, Any] = {"images": []}
        handles = []

        # Gather attention maps with forward hooks
        gat_hooks = {}
        for name, module in self.model.named_modules():
            if isinstance(module, GATConv):
                gat_hooks[name] = GATConvAttentionHook()
                handle = module.register_forward_hook(gat_hooks[name])
                handles.append(handle)

        dataloader = DataLoader(
            torch.utils.data.Subset(self.datasets.val, range(start, end)),
            batch_size=1,
            num_workers=0,
            collate_fn=VariableSizeTensorCollator(),
        )
        gat_graph_visualiser = SparseGraphVisualiser()
        with torch.no_grad():
            for idx, sample in enumerate(dataloader):
                # Load data
                dependencies = sample["question"]["dependencies"].to(self.device)
                graph = sample["scene_graph"]["graph"].to(self.device)
                image_id = sample["scene_graph"]["imageId"][0]
                image = self.datasets.images[
                    self.datasets.images.key_to_index(image_id)
                ]
                boxes = {
                    "ground_truth": [
                        BoundingBox(box[0], box[1], box[2], box[3], label=lbl)
                        for box, lbl in zip(
                            sample["scene_graph"]["boxes"][0].tolist(),
                            [
                                self.preprocessors.scene_graphs.object_to_index[
                                    obj_lbl[0]
                                ]
                                for obj_lbl in sample["scene_graph"]["labels"]
                            ],
                        )
                    ]
                }
                labels = [obj_lbl[0] for obj_lbl in sample["scene_graph"]["labels"]]
                relations = [
                    rel_lbl[0] for rel_lbl in sample["scene_graph"]["relations"]
                ]
                attributes = [
                    attr_lbl[0]
                    for obj_attrs in sample["scene_graph"]["attributes"]
                    for attr_lbl in obj_attrs
                ]
                # Remove all duplicate attributes since attribute nodes are shared
                unique_attributes = []
                for attr in attributes:
                    if attr not in unique_attributes:
                        unique_attributes.append(attr)

                # Propagate data forward
                self.model(question_graph=dependencies, scene_graph=graph)

                # Add images with labeled ground truth bounding boxes

                visualisations["images"].append(
                    plot_image(
                        image,
                        caption=image_id,
                        boxes=boxes,
                    )
                )

                # wandb bounding boxes are bugged:
                # https://github.com/wandb/client/issues/1348
                # visualisations["images"].append(wandb_image(
                #     image,
                #     caption=image_id,
                #     boxes=boxes,
                #     object_to_index=self.preprocessors.scene_graphs.object_to_index,
                # ))

                # Add scene graoh nodes and edges to a table
                node_labels = labels + relations + unique_attributes
                node_types = (
                    ["object"] * len(labels)
                    + ["relation"] * len(relations)
                    + ["attribute"] * len(unique_attributes)
                )
                edge_index = None
                values = {}
                for name, hook in gat_hooks.items():
                    if hook.result is not None:
                        indices, attn_weights = hook.result
                        if edge_index is not None:
                            assert torch.allclose(indices, edge_index)
                        edge_index = indices
                        values[name] = attn_weights
                try:
                    gat_graph_visualiser.add_graph(
                        node_labels, node_types, edge_index, values
                    )
                except ValueError:
                    break

        visualisations["scene_graph_nodes"] = wandb.Table(
            dataframe=pd.DataFrame(gat_graph_visualiser.node_data)
        )
        visualisations["scene_graph_edges"] = wandb.Table(
            dataframe=pd.DataFrame(gat_graph_visualiser.edge_data)
        )

        # Remove forward hooks
        for handle in handles:
            handle.remove()

        # Reset model to train
        self.model.train()

        return visualisations
=======
        return results

    def predict(self) -> None:
        """Get model predictions for train, val and test datasets."""
        # pylint: disable=too-many-locals
        split_map = {
            "train": (self.config.prediction.data.train, self.datasets.train),
            "val": (self.config.prediction.data.val, self.datasets.val),
            # "test": (self.config.prediction.data.test, self.datasets.test),
        }

        # Prepare for prediction
        self.model.to(self.device)
        self.model.eval()
        root = Path(wandb.run.dir) / "predictions"
        if not root.exists():
            root.mkdir(parents=True)

        for split, (config, dataset) in split_map.items():
            start = int(config.subset[0] * len(dataset))
            end = int(config.subset[1] * len(dataset))
            print(f"split: {split}, start: {start}, end: {end}")
            dataloader = DataLoader(
                torch.utils.data.Subset(dataset, range(start, end)),
                batch_size=self.config.prediction.dataloader.batch_size,
                num_workers=self.config.prediction.dataloader.workers,
                collate_fn=VariableSizeTensorCollator(),
            )

            # Predict
            all_preds = []
            with torch.no_grad():
                for batch, sample in enumerate(dataloader):
                    # Move data to GPU
                    dependencies = sample["question"]["dependencies"].to(self.device)
                    graph = sample["scene_graph"]["graph"].to(self.device)
                    qids = sample["question"]["questionId"]

                    # Get predictions
                    preds = F.log_softmax(
                        self.model(question_graph=dependencies, scene_graph=graph),
                        dim=1,
                    )
                    preds = np.argmax(preds.detach().cpu().numpy(), axis=1)

                    # Convert predictions to strings
                    i2a = self.preprocessors.questions.index_to_answer
                    preds = np.array([i2a[p] for p in preds])
                    all_preds += [
                        {"questionId": qid, "prediction": pred}
                        for qid, pred in zip(qids, preds)
                    ]
                    print(f"pred: {batch + 1}/{len(dataloader)}", end="\r")

            path = root / f"{split}_predictions.json"
            with open(path, "w") as file:
                json.dump(all_preds, file)

            wandb.save(str(root / "*"), wandb.run.dir)

        # Reset model to train and reset criterion reduction ready for training
        self.model.train()
>>>>>>> 0c12e489
<|MERGE_RESOLUTION|>--- conflicted
+++ resolved
@@ -19,11 +19,13 @@
 from ..datasets.collators import VariableSizeTensorCollator
 from ..datasets.utilities.chunked_random_sampler import ChunkedRandomSampler
 from ..metrics import Metric, MetricCollection
+from ..modules.reasoning.mac.control import ControlUnit
+from ..modules.reasoning.mac.read import ReadUnit
 from ..schemas.common import BoundingBox
 from ..utilities.preprocessing import DatasetCollection, PreprocessorCollection
-from .hooks import GATConvAttentionHook
+from .hooks import ControlUnitAttentionHook, GATConvAttentionHook, ReadUnitAttentionHook
 from .logging import log_metrics_stdout
-from .visualisation import SparseGraphVisualiser, plot_image
+from .visualisation import SparseGraphVisualiser, plot_image, wandb_image
 
 
 @dataclass
@@ -74,13 +76,11 @@
         """Evaluate a model according to a criterion on a given dataset."""
 
     @abstractmethod
-<<<<<<< HEAD
     def visualise(self, count: int = 1) -> Dict[str, Any]:
-        """Visualise samples from the validation set."""
-=======
+        """Visualise samples from the test set."""
+
     def predict(self) -> None:
         """Get model predictions for train, val and test datasets."""
->>>>>>> 0c12e489
 
     def save(self, epoch: int, name: str) -> None:
         """Save a model's state dict to file."""
@@ -325,40 +325,50 @@
 
         # Include metrics like accuracy, precision etc. from MetricCollection
         results.update(metrics.evaluate())
-<<<<<<< HEAD
 
         return results
 
     def visualise(
-        self, sample_limit: int = 1, row_limit: int = 10000
+        self, sample_limit: int = 8, row_limit: int = 10000
     ) -> Dict[str, Any]:
         """Visualise a fixed number of samples to view the model's reasoning."""
         # Determine dataset bounds
-        start = int(self.config.training.data.val.subset[0] * len(self.datasets.val))
-        end = int(self.config.training.data.val.subset[1] * len(self.datasets.val))
-        end = min(sample_limit, end)
+        start = int(self.config.training.data.test.subset[0] * len(self.datasets.test))
+        end = int(self.config.training.data.test.subset[1] * len(self.datasets.test))
+        end = min(start + sample_limit, end)
 
         # Prepare for evaluation
         self.model.eval()
 
-        visualisations: Dict[str, Any] = {"images": []}
+        visualisations: Dict[str, Any] = {"vis/images": []}
         handles = []
 
         # Gather attention maps with forward hooks
         gat_hooks = {}
+        read_hooks = {}
+        control_hooks = {}
         for name, module in self.model.named_modules():
             if isinstance(module, GATConv):
                 gat_hooks[name] = GATConvAttentionHook()
                 handle = module.register_forward_hook(gat_hooks[name])
                 handles.append(handle)
+            elif isinstance(module, ReadUnit):
+                read_hooks[name] = ReadUnitAttentionHook()
+                handle = module.register_forward_hook(read_hooks[name])
+                handles.append(handle)
+            elif isinstance(module, ControlUnit):
+                control_hooks[name] = ControlUnitAttentionHook()
+                handle = module.register_forward_hook(control_hooks[name])
+                handles.append(handle)
 
         dataloader = DataLoader(
-            torch.utils.data.Subset(self.datasets.val, range(start, end)),
+            torch.utils.data.Subset(self.datasets.test, range(start, end)),
             batch_size=1,
             num_workers=0,
             collate_fn=VariableSizeTensorCollator(),
         )
         gat_graph_visualiser = SparseGraphVisualiser()
+        read_unit_graph_visualiser = SparseGraphVisualiser()
         with torch.no_grad():
             for idx, sample in enumerate(dataloader):
                 # Load data
@@ -402,24 +412,26 @@
 
                 # Add images with labeled ground truth bounding boxes
 
-                visualisations["images"].append(
-                    plot_image(
+                # visualisations["vis/images"].append(
+                #     plot_image(
+                #         image,
+                #         caption=image_id,
+                #         boxes=boxes,
+                #     )
+                # )
+
+                # wandb bounding boxes are bugged:
+                # https://github.com/wandb/client/issues/1348
+                visualisations["vis/images"].append(
+                    wandb_image(
                         image,
                         caption=image_id,
                         boxes=boxes,
+                        object_to_index=self.preprocessors.scene_graphs.object_to_index,
                     )
                 )
 
-                # wandb bounding boxes are bugged:
-                # https://github.com/wandb/client/issues/1348
-                # visualisations["images"].append(wandb_image(
-                #     image,
-                #     caption=image_id,
-                #     boxes=boxes,
-                #     object_to_index=self.preprocessors.scene_graphs.object_to_index,
-                # ))
-
-                # Add scene graoh nodes and edges to a table
+                # Scene graph GAT attention
                 node_labels = labels + relations + unique_attributes
                 node_types = (
                     ["object"] * len(labels)
@@ -435,18 +447,43 @@
                             assert torch.allclose(indices, edge_index)
                         edge_index = indices
                         values[name] = attn_weights
+                        hook.reset()
                 try:
                     gat_graph_visualiser.add_graph(
-                        node_labels, node_types, edge_index, values
+                        node_labels, node_types, edge_index, edge_values=values
                     )
                 except ValueError:
                     break
 
-        visualisations["scene_graph_nodes"] = wandb.Table(
+                # Scene graph read unit attention
+                values = {}
+                for name, hook in read_hooks.items():
+                    if hook.result is not None:
+                        attn_weights = hook.result
+                        # Stack cell attentions
+                        attn_weights = torch.stack(attn_weights, dim=-1)
+                        # Remove first batch_size dimension
+                        values[name] = attn_weights.squeeze()
+                        hook.reset()
+                try:
+                    read_unit_graph_visualiser.add_graph(
+                        node_labels, node_types, edge_index, node_values=values
+                    )
+                except ValueError:
+                    break
+
+        visualisations["vis/gat_nodes"] = wandb.Table(
             dataframe=pd.DataFrame(gat_graph_visualiser.node_data)
         )
-        visualisations["scene_graph_edges"] = wandb.Table(
+        visualisations["vis/gat_edges"] = wandb.Table(
             dataframe=pd.DataFrame(gat_graph_visualiser.edge_data)
+        )
+
+        visualisations["vis/read_unit_nodes"] = wandb.Table(
+            dataframe=pd.DataFrame(read_unit_graph_visualiser.node_data)
+        )
+        visualisations["vis/read_unit_edges"] = wandb.Table(
+            dataframe=pd.DataFrame(read_unit_graph_visualiser.edge_data)
         )
 
         # Remove forward hooks
@@ -457,8 +494,6 @@
         self.model.train()
 
         return visualisations
-=======
-        return results
 
     def predict(self) -> None:
         """Get model predictions for train, val and test datasets."""
@@ -519,5 +554,4 @@
             wandb.save(str(root / "*"), wandb.run.dir)
 
         # Reset model to train and reset criterion reduction ready for training
-        self.model.train()
->>>>>>> 0c12e489
+        self.model.train()