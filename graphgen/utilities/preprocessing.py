"""Module containing utilities for preprocessing data."""
from dataclasses import dataclass
from typing import Any, Dict, List, Optional, Sequence, Tuple

import stanza
import torch
from torch_geometric.data import Data
from tqdm import tqdm

from ..config.model import SceneGraphAggregationName, SceneGraphConfig
from ..schemas.common import (
    Question,
    SceneGraph,
    TrainableQuestion,
    TrainableSceneGraph,
)
from ..schemas.gqa import GQAQuestion, GQASceneGraph, GQASceneGraphObject
from .generators import slice_sequence


class QuestionPreprocessor:
    """Abstract base class for all question preprocessors."""

    def __init__(
        self,
        answer_to_index: Optional[Dict[str, int]] = None,
        word_to_index: Optional[Dict[str, int]] = None,
    ) -> None:
        """Create a `QuestionPreprocessor` instance."""
        self._answer_to_index = answer_to_index if answer_to_index is not None else {}
        self._index_to_answer = (
            list(answer_to_index.keys()) if answer_to_index is not None else []
        )
        self._word_to_index = word_to_index if word_to_index is not None else {}
        self._index_to_word = (
            list(word_to_index.keys()) if word_to_index is not None else []
        )

    @property
    def index_to_answer(self) -> List[str]:
        """Get the `int` to `str` mapping of indices to answers, based on the \
        data that has been processed so far."""
        return self._index_to_answer.copy()

    @index_to_answer.setter
    def index_to_answer(self, value: List[str]) -> None:
        """Set the int to str mapping of indices to answers."""
        self._index_to_answer = value
        self._answer_to_index = {key: idx for idx, key in enumerate(value)}

    @property
    def index_to_word(self) -> List[str]:
        """Get the `int` to `str` mapping of indices to question words, based \
        on the data that has been processed so far."""
        return self._index_to_word.copy()

    @index_to_word.setter
    def index_to_word(self, value: List[str]) -> None:
        """Set the int to str mapping of indices to question words."""
        self._index_to_word = value
        self._word_to_index = {key: idx for idx, key in enumerate(value)}

    def __call__(self, data: Sequence[Any]) -> List[Question]:
        """Preprocess a question sample."""
        raise NotImplementedError()


class SceneGraphPreprocessor:
    """Abstract base class for all scene graph preprocessors."""

    def __init__(
        self,
        object_to_index: Optional[Dict[str, int]] = None,
        attr_to_index: Optional[Dict[str, int]] = None,
        rel_to_index: Optional[Dict[str, int]] = None,
    ) -> None:
        """Create a `SceneGraphPreprocessor` instance."""
        self._object_to_index = object_to_index if object_to_index is not None else {}
        self._attr_to_index = attr_to_index if attr_to_index is not None else {}
        self._rel_to_index = rel_to_index if rel_to_index is not None else {}

    @property
    def object_to_index(self) -> Dict[str, int]:
        """Get the `int` to `str` mapping of indices to object classes, based \
        on the data that has been processed so far."""
        return self._object_to_index.copy()

    @object_to_index.setter
    def object_to_index(self, value: Dict[str, int]) -> None:
        """Set the int to str mapping of indices to objects."""
        self._object_to_index = value

    @property
    def attr_to_index(self) -> Dict[str, int]:
        """Get the `int` to `str` mapping of indices to attribute classes, based \
        on the data that has been processed so far."""
        return self._attr_to_index.copy()

    @attr_to_index.setter
    def attr_to_index(self, value: Dict[str, int]) -> None:
        """Set the int to str mapping of indices to attributes."""
        self._attr_to_index = value

    @property
    def rel_to_index(self) -> Dict[str, int]:
        """Get the `int` to `str` mapping of indices to relation classes, based \
        on the data that has been processed so far."""
        return self._rel_to_index.copy()

    @rel_to_index.setter
    def rel_to_index(self, value: Dict[str, int]) -> None:
        """Set the int to str mapping of indices to relations."""
        self._rel_to_index = value

    def __call__(self, data: Sequence[Any]) -> List[SceneGraph]:
        """Preprocess a scene graph sample."""
        raise NotImplementedError()


def dep_coordinate_list(
    doc: stanza.Document, directed: bool = False
) -> List[List[List[int]]]:
    """Construct a co-ordinate list (COO) representation of the dependency \
    graph for each sentence in a list of sentences (`doc`).

    Returns:
    --------
    A 3D list of dimensions [len(doc.sentences), 2, n_edges] representing \
    the graph connectivity in COO format for each sentence.
    """
    doc_coords = []
    for sent in doc.sentences:
        outgoing = []  # Nodes with outgoing edges (rows)
        incoming = []  # Nodes with incoming edges (cols)
        # deprels = []
        for word in sent.words:
            # deprels.append(word.deprel)
            curr = word.id - 1  # incoming node, zero indexed
            head = word.head - 1  # outgoing node, zero indexed
            if head >= 0:  # Ignore root token which has index of -1
                outgoing.append(curr)
                incoming.append(head)
                if not directed:
                    outgoing.append(head)
                    incoming.append(curr)
        doc_coords.append([outgoing, incoming])

    return doc_coords


class GQAQuestionPreprocessor(QuestionPreprocessor):
    """Class for preprocessing GQA questions."""

    def __init__(
        self,
        answer_to_index: Optional[Dict[str, int]] = None,
        word_to_index: Optional[Dict[str, int]] = None,
    ) -> None:
        """Create a `GQAQuestionPreprocessor` instance."""
        super().__init__(answer_to_index, word_to_index)
        self._question_pipeline = stanza.Pipeline(
            lang="en",
            processors={
                "tokenize": "default",
                "pos": "default",
                "lemma": "default",
                "depparse": "default",
            },
            verbose=False,
            dir=".stanza",
        )

    def _process_questions(
        self, questions: List[str]
    ) -> Tuple[List[List[int]], List[List[List[int]]]]:
        qdoc = self._question_pipeline("\n\n".join(questions))
        tokens: List[List[int]] = []
        for sent in qdoc.sentences:
            tokens.append([])
            for word in sent.words:
                if word.text not in self._index_to_word:
                    self._word_to_index[word.text] = len(self._word_to_index)
                    self._index_to_word.append(word.text)
                tokens[-1].append(self._word_to_index[word.text])
        graphs = dep_coordinate_list(qdoc)
        return tokens, graphs

    def _process_answers(self, answers: List[str]) -> List[int]:
        result: List[int] = []
        for answer in answers:
            if answer is not None and answer not in self._answer_to_index:
                # Unknown vocab, add to dict. It is OK to add val and test
                # answers to the dict, as we still have no training signal for
                # those in the training set, hence there is no reason to freeze
                # the answer vocab.
                self._answer_to_index[answer] = len(self._answer_to_index)
                self._index_to_answer.append(answer)
            result.append(self._answer_to_index[answer] if answer is not None else None)
        return result

    def __call__(self, data: Sequence[GQAQuestion]) -> List[Question]:
        """Preprocess a question sample."""
        result: List[Question] = []
        step = 1024
        start = 0
        for questions in tqdm(
            slice_sequence(data, step),
            total=len(data) // step + 1,
            desc="preprocessing: ",
        ):
            answers = self._process_answers([q.get("answer", None) for q in questions])
            tokens, graphs = self._process_questions([q["question"] for q in questions])

            # If one sample has a multi-sentence question, zip should fail.
            result += [
                {
                    "questionId": question["questionId"],
                    "imageId": question["imageId"],
                    "question": question["question"],
                    "answer": answer,
                    "tokens": tokens_,
                    "dependencies": graph,
                }
                for question, answer, tokens_, graph in zip(
                    questions, answers, tokens, graphs
                )
            ]
            start += step
        return result


class GQASceneGraphPreprocessor(SceneGraphPreprocessor):
    """Class for preprocessing GQA scene graphs."""

    def _process_objects(  # pylint: disable=no-self-use
        self, objects: List[Dict[str, GQASceneGraphObject]]
    ) -> Tuple[
        List[List[Tuple[int, int, int, int]]],
        List[List[str]],
        List[List[List[str]]],
        List[Tuple[List[int], List[int]]],
        List[List[str]],
    ]:
        boxes: List[List[Tuple[int, int, int, int]]] = []
        labels: List[List[str]] = []
        attrs: List[List[List[str]]] = []
        coos: List[Tuple[List[int], List[int]]] = []
        relations: List[List[str]] = []

        for obj_dict in objects:
            labels.append([])
            boxes.append([])
            attrs.append([])
            coos.append(([], []))
            relations.append([])
            obj_key_to_idx = {key: idx for idx, key in enumerate(obj_dict.keys())}
            for obj_key, obj_data in obj_dict.items():
                name = obj_data["name"]
                box = (
                    obj_data["x"],
                    obj_data["y"],
                    obj_data["x"] + obj_data["w"],
                    obj_data["y"] + obj_data["h"],
                )
                labels[-1].append(name)
                if name not in self._object_to_index:
                    self._object_to_index[name] = len(self._object_to_index)
                boxes[-1].append(box)
                attrs[-1].append(obj_data["attributes"])
                for attr in obj_data["attributes"]:
                    if attr not in self._attr_to_index:
                        self._attr_to_index[attr] = len(self._attr_to_index)
                # Populate relation indices
                for relation in obj_data["relations"]:
                    coos[-1][0].append(obj_key_to_idx[obj_key])
                    coos[-1][1].append(obj_key_to_idx[relation["object"]])
                    relations[-1].append(relation["name"])
                    if relation["name"] not in self._rel_to_index:
                        self._rel_to_index[relation["name"]] = len(self._rel_to_index)
        return boxes, labels, attrs, coos, relations

    def __call__(self, data: Sequence[GQASceneGraph]) -> List[SceneGraph]:
        """Preprocess a scene graph sample."""
        result: List[SceneGraph] = []
        step = 1024
        start = 0
        for questions in tqdm(
            slice_sequence(data, step),
            total=len(data) // step + 1,
            desc="preprocessing: ",
        ):
            boxes, labels, attrs, coos, rels = self._process_objects(
                [d["objects"] for d in data]
            )
            result += [
                {
                    "imageId": scene["imageId"],
                    "boxes": boxes_,
                    "labels": labels_,
                    "attributes": attrs_,
                    "relations": rels_,
                    "coos": coos_,
                    "indexed_labels": [self._object_to_index[lbl] for lbl in labels_],
                    "indexed_attributes": [
                        [self._attr_to_index[attr] for attr in obj_attrs]
                        for obj_attrs in attrs_
                    ],
                    "indexed_relations": [self._rel_to_index[rel] for rel in rels_],
                }
                for scene, boxes_, labels_, attrs_, coos_, rels_ in zip(
                    data, boxes, labels, attrs, coos, rels
                )
            ]
            start += step
        return result


class QuestionTransformer:
    """Class for applying transformations to questions."""

    def __call__(self, data: Question) -> TrainableQuestion:
        """Transform data into a trainable format and look up word embeddings."""
        dependencies = torch.tensor(  # pylint: disable=not-callable
            data["dependencies"]
        )
        tokens = torch.tensor(data["tokens"])  # pylint: disable=not-callable
        return {
            "questionId": data["questionId"],
            "imageId": data["imageId"],
            "tokens": tokens,
            "dependencies": Data(edge_index=dependencies, x=tokens),
            "answer": data["answer"],
        }


class SceneGraphTransformer:
    """Class for applying transformations to scene graphs."""

    def __init__(
        self,
        num_objects: int,
        num_relations: int,
        num_attributes: int,
        graph: SceneGraphConfig,
        embeddings: Optional[torch.nn.Embedding],
    ) -> None:
        """Initialise a `SceneGraphTransformer` instance."""
        self.num_objects = num_objects
        self.num_relations = num_relations
        self.num_attributes = num_attributes
        self.graph = graph
        self.embeddings = embeddings

    def build_graph(
        self,
        object_coos: Tuple[List[int], List[int]],
        objects: List[int],
        relations: List[int],
        attributes: List[List[int]],
        add_skip_edges: bool = False,
    ) -> Tuple[torch.Tensor, torch.Tensor]:
        """Build a graph containing objects, relation and attribute nodes."""
        # pylint: disable=too-many-locals
        # Add obj->relation, relation->obj and attr->object edges
        sources = object_coos[0] if add_skip_edges else []
        targets = object_coos[1] if add_skip_edges else []
        feats = []

        # Add objects to node features
        if self.embeddings is None:
            feats.append(torch.tensor(objects))  # pylint: disable=not-callable
        else:
            feats.append(
                self.embeddings(
                    torch.tensor(  # pylint:disable=not-callable
                        objects, dtype=torch.long
                    )
                )
            )
        offset_idx = len(objects)

        # Add source->relation and relation->target edges
        for idx in range(len(relations)):
            source_node = object_coos[0][idx]
            target_node = object_coos[1][idx]
            # Treat every relation as unique, i.e. two "on" relations will
            # correspond to two nodes in the final graph. The relation node
            # has index `len(objects) + idx` in the graph.
            sources += [source_node, offset_idx + idx]
            targets += [offset_idx + idx, target_node]

        # Add relations to node features
        if self.embeddings is None:
            feats.append(
                torch.tensor(relations)  # pylint: disable=not-callable
                + self.num_objects
            )
        else:
            feats.append(
                self.embeddings(
                    torch.tensor(  # pylint:disable=not-callable
                        relations, dtype=torch.long
                    )
                    + self.num_objects
                )
            )
        offset_idx += len(relations)

        # Add attr->object edges
        attr_to_idx: Dict[Any, int] = {}
        for obj_idx, obj_attrs in enumerate(attributes):
            for attr in obj_attrs:
                # We don't treat attributes as unique, since all edges are
                # outgoing from attributes, i.e. two "blue" relations will
                # correspond to one node in the final graph, with outgoing
                # edges to all blue objects.
                if attr not in attr_to_idx:
                    attr_to_idx[attr] = len(attr_to_idx)
                sources.append(offset_idx + attr_to_idx[attr])
                targets.append(obj_idx)

        # Add attributes to node features
        # (requires python 3.7+, to assert order of inserted keys in attr_to_idx)
        if self.embeddings is None:
            feats.append(
                torch.tensor(list(attr_to_idx.keys()))  # pylint: disable=not-callable
                + self.num_objects
                + self.num_relations
            )
        else:
            feats.append(
                self.embeddings(
                    torch.tensor(  # pylint:disable=not-callable
                        list(attr_to_idx.keys()), dtype=torch.long
                    )
                    + self.num_objects
                    + self.num_relations
                )
            )
        return (
            torch.tensor(  # pylint:disable=not-callable
                (sources, targets), dtype=torch.long
            ),
            torch.cat(feats, dim=0),
        )

    def build_concat_mean_graph(
        self,
        object_coos: Tuple[List[int], List[int]],
        objects: List[int],
        relations: List[int],
        attributes: List[List[int]],
    ) -> Tuple[torch.Tensor, torch.Tensor]:
        """Build a knowledgebase of concatenated glove vectors."""
        assert self.embeddings is not None
        sources = object_coos[0]
        targets = object_coos[1]
        feats = torch.tensor([])  # pylint:disable=not-callable
        # Mean pool relations
        if len(objects) > 0:
            feats = self.embeddings(
                torch.tensor(objects, dtype=torch.long)  # pylint:disable=not-callable
            )
            rels: List[List[int]] = [[] for _ in objects]  # relations for each object
            for idx, rel in enumerate(relations):
                source_obj_idx = sources[idx]
                target_obj_idx = targets[idx]
                # TODO flag to determine whether to add source
                rels[source_obj_idx].append(rel)
                rels[target_obj_idx].append(rel)
            rel_feats = torch.stack(
                [
                    torch.mean(
                        self.embeddings(
                            torch.tensor(  # pylint:disable=not-callable
                                obj_rels, dtype=torch.long
                            )
                            + self.num_objects
                        ),
                        axis=0,
                    )
                    if len(obj_rels) > 0
                    else torch.zeros(self.embeddings.embedding_dim)
                    for obj_rels in rels
                ],
                dim=0,
            )
            assert rel_feats.size() == feats.size()
            attr_feats = torch.stack(
                [
                    torch.mean(
                        self.embeddings(
                            torch.tensor(  # pylint:disable=not-callable
                                obj_attrs, dtype=torch.long
                            )
                            + self.num_objects
                            + self.num_relations
                        ),
                        axis=0,
                    )
                    if len(obj_attrs) > 0
                    else torch.zeros(self.embeddings.embedding_dim)
                    for obj_attrs in attributes
                ],
                dim=0,
            )
            assert attr_feats.size() == feats.size()

            return (
                torch.tensor(  # pylint:disable=not-callable
                    (sources, targets), dtype=torch.long
                ),
                torch.cat((feats, rel_feats, attr_feats), dim=1),
            )
        return (
            torch.tensor(  # pylint:disable=not-callable
                (sources, targets), dtype=torch.long
            ),
            feats,
        )

    def __call__(self, data: SceneGraph) -> TrainableSceneGraph:
        """Transform data into a trainable format."""
        objects = data["indexed_labels"]
        relations = data["indexed_relations"]
        attributes = data["indexed_attributes"]
        if self.graph.aggregation is None:
            coos, feats = self.build_graph(
                data["coos"],
                objects,
                relations,
                attributes,
                self.graph.object_skip_edges,
            )
        elif (
            self.graph.aggregation
            == SceneGraphAggregationName.PER_OBJ_CONCAT_MEAN_REL_ATTR
        ):
            coos, feats = self.build_concat_mean_graph(
                data["coos"], objects, relations, attributes
            )
        else:
            raise NotImplementedError()

        return {
            "imageId": data["imageId"],
            "boxes": torch.tensor(  # pylint: disable=not-callable
                data["boxes"], dtype=torch.float
            ),
            "labels": data["labels"],
            "attributes": data["attributes"],
            "relations": data["relations"],
            "graph": Data(edge_index=coos, x=feats),
        }


class ObjectTransformer:
    """Class for applying transformations to rcnn object features."""

    def __init__(self) -> None:
        """Initialise a `ObjectsTransformer` instance."""

    def __call__(
        self, objects: torch.Tensor, boxes: torch.Tensor, meta: Dict[str, Any]
    ) -> Tuple[torch.Tensor, torch.Tensor]:
        """Transform data into a trainable format."""
        num_objects = meta["objectsNum"]
        return (objects[:num_objects], boxes[:num_objects])


@dataclass
class PreprocessorCollection:
    """Wrapper class for storing a preprocessor feature mappings."""

    questions: QuestionPreprocessor
    scene_graphs: SceneGraphPreprocessor


@dataclass
class DatasetCollection:
    """Wrapper class for storing a train and val dataset tuple."""

    train: torch.utils.data.Dataset
    val: torch.utils.data.Dataset
<<<<<<< HEAD
    images: torch.utils.data.Dataset
=======
    test: torch.utils.data.Dataset
>>>>>>> 0c12e489
<|MERGE_RESOLUTION|>--- conflicted
+++ resolved
@@ -582,8 +582,5 @@
 
     train: torch.utils.data.Dataset
     val: torch.utils.data.Dataset
-<<<<<<< HEAD
     images: torch.utils.data.Dataset
-=======
-    test: torch.utils.data.Dataset
->>>>>>> 0c12e489
+    test: torch.utils.data.Dataset