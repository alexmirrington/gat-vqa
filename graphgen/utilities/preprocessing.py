--- conflicted
+++ resolved
@@ -7,10 +7,7 @@
 from torch_geometric.data import Data
 from tqdm import tqdm
 
-<<<<<<< HEAD
 from ..config.model import SceneGraphAggregationName, SceneGraphConfig
-=======
->>>>>>> ec170b1f
 from ..schemas.common import (
     Question,
     SceneGraph,
@@ -19,100 +16,6 @@
 )
 from ..schemas.gqa import GQAQuestion, GQASceneGraph, GQASceneGraphObject
 from .generators import slice_sequence
-
-COCO_INSTANCE_CATEGORY_NAMES = [
-    "__background__",
-    "person",
-    "bicycle",
-    "car",
-    "motorcycle",
-    "airplane",
-    "bus",
-    "train",
-    "truck",
-    "boat",
-    "traffic light",
-    "fire hydrant",
-    "N/A",
-    "stop sign",
-    "parking meter",
-    "bench",
-    "bird",
-    "cat",
-    "dog",
-    "horse",
-    "sheep",
-    "cow",
-    "elephant",
-    "bear",
-    "zebra",
-    "giraffe",
-    "N/A",
-    "backpack",
-    "umbrella",
-    "N/A",
-    "N/A",
-    "handbag",
-    "tie",
-    "suitcase",
-    "frisbee",
-    "skis",
-    "snowboard",
-    "sports ball",
-    "kite",
-    "baseball bat",
-    "baseball glove",
-    "skateboard",
-    "surfboard",
-    "tennis racket",
-    "bottle",
-    "N/A",
-    "wine glass",
-    "cup",
-    "fork",
-    "knife",
-    "spoon",
-    "bowl",
-    "banana",
-    "apple",
-    "sandwich",
-    "orange",
-    "broccoli",
-    "carrot",
-    "hot dog",
-    "pizza",
-    "donut",
-    "cake",
-    "chair",
-    "couch",
-    "potted plant",
-    "bed",
-    "N/A",
-    "dining table",
-    "N/A",
-    "N/A",
-    "toilet",
-    "N/A",
-    "tv",
-    "laptop",
-    "mouse",
-    "remote",
-    "keyboard",
-    "cell phone",
-    "microwave",
-    "oven",
-    "toaster",
-    "sink",
-    "refrigerator",
-    "N/A",
-    "book",
-    "clock",
-    "vase",
-    "scissors",
-    "teddy bear",
-    "hair drier",
-    "toothbrush",
-]
 
 
 class QuestionPreprocessor:
@@ -329,7 +232,6 @@
 class GQASceneGraphPreprocessor(SceneGraphPreprocessor):
     """Class for preprocessing GQA scene graphs."""
 
-<<<<<<< HEAD
     def _process_objects(  # pylint: disable=no-self-use
         self, objects: List[Dict[str, GQASceneGraphObject]]
     ) -> Tuple[
@@ -344,22 +246,6 @@
         attrs: List[List[List[str]]] = []
         coos: List[Tuple[List[int], List[int]]] = []
         relations: List[List[str]] = []
-=======
-    def _process_objects(
-        self, objects: List[Dict[str, GQASceneGraphObject]]
-    ) -> Tuple[
-        List[List[Tuple[int, int, int, int]]],
-        List[List[int]],
-        List[List[List[str]]],
-        List[Tuple[List[int], List[int]]],
-        List[List[int]],
-    ]:
-        boxes: List[List[Tuple[int, int, int, int]]] = []
-        labels: List[List[int]] = []
-        attrs: List[List[List[str]]] = []
-        coos: List[Tuple[List[int], List[int]]] = []
-        relations: List[List[int]] = []
->>>>>>> ec170b1f
 
         for obj_dict in objects:
             labels.append([])
@@ -376,7 +262,6 @@
                     obj_data["x"] + obj_data["w"],
                     obj_data["y"] + obj_data["h"],
                 )
-<<<<<<< HEAD
                 labels[-1].append(name)
                 if name not in self._object_to_index:
                     self._object_to_index[name] = len(self._object_to_index)
@@ -392,25 +277,6 @@
                     relations[-1].append(relation["name"])
                     if relation["name"] not in self._rel_to_index:
                         self._rel_to_index[relation["name"]] = len(self._rel_to_index)
-=======
-                if name not in self._object_to_index:
-                    # Unknown vocab, add to dict. It is OK to add val
-                    # object names to the dict, as we still have no training
-                    # signal for those in the training set, hence there is no
-                    # reason to freeze the object vocab.
-                    self._object_to_index[name] = len(self._object_to_index)
-                labels[-1].append(self._object_to_index[name])
-                boxes[-1].append(box)
-                attrs[-1].append(obj_data["attributes"])
-                # Populate relation indices
-                for relation in obj_data["relations"]:
-                    if relation["name"] not in self._rel_to_index:
-                        self._rel_to_index[relation["name"]] = len(self._rel_to_index)
-                    coos[-1][0].append(obj_key_to_idx[obj_key])
-                    coos[-1][1].append(obj_key_to_idx[relation["object"]])
-                    relations[-1].append(self._rel_to_index[relation["name"]])
-
->>>>>>> ec170b1f
         return boxes, labels, attrs, coos, relations
 
     def __call__(self, data: Sequence[GQASceneGraph]) -> List[SceneGraph]:
@@ -432,7 +298,6 @@
                     "boxes": boxes_,
                     "labels": labels_,
                     "attributes": attrs_,
-<<<<<<< HEAD
                     "relations": rels_,
                     "coos": coos_,
                     "indexed_labels": [self._object_to_index[lbl] for lbl in labels_],
@@ -441,10 +306,6 @@
                         for obj_attrs in attrs_
                     ],
                     "indexed_relations": [self._rel_to_index[rel] for rel in rels_],
-=======
-                    "coos": coos_,
-                    "relations": rels_,
->>>>>>> ec170b1f
                 }
                 for scene, boxes_, labels_, attrs_, coos_, rels_ in zip(
                     data, boxes, labels, attrs, coos, rels
@@ -461,24 +322,13 @@
         """Transform data into a trainable format and look up word embeddings."""
         dependencies = torch.tensor(  # pylint: disable=not-callable
             data["dependencies"]
-<<<<<<< HEAD
-=======
-        )
-        embeddings = self.vectors.get_vecs_by_tokens(
-            data["tokens"], lower_case_backup=True
->>>>>>> ec170b1f
         )
         tokens = torch.tensor(data["tokens"])  # pylint: disable=not-callable
         return {
             "questionId": data["questionId"],
             "imageId": data["imageId"],
-<<<<<<< HEAD
             "tokens": tokens,
             "dependencies": Data(edge_index=dependencies, x=tokens),
-=======
-            "embeddings": embeddings,
-            "dependencies": Data(edge_index=dependencies, x=embeddings),
->>>>>>> ec170b1f
             "answer": data["answer"],
         }
 
@@ -486,7 +336,6 @@
 class SceneGraphTransformer:
     """Class for applying transformations to scene graphs."""
 
-<<<<<<< HEAD
     def __init__(
         self,
         num_objects: int,
@@ -693,40 +542,20 @@
         else:
             raise NotImplementedError()
 
-=======
-    def __init__(self) -> None:
-        """Initialise a `SceneGraphTransformer` instance."""
-        self.vectors = GloVe(name="6B", dim=300)
-
-    def __call__(self, data: SceneGraph) -> TrainableSceneGraph:
-        """Transform data into a trainable format."""
-        coos = torch.tensor(  # pylint: disable=not-callable
-            data["coos"], dtype=torch.long
-        )
-        attributes = [
-            self.vectors.get_vecs_by_tokens(obj_attrs, lower_case_backup=True)
-            if len(obj_attrs) > 0
-            else torch.tensor([])
-            for obj_attrs in data["attributes"]
-        ]
->>>>>>> ec170b1f
         return {
             "imageId": data["imageId"],
             "boxes": torch.tensor(  # pylint: disable=not-callable
                 data["boxes"], dtype=torch.float
             ),
-<<<<<<< HEAD
             "graph": Data(edge_index=coos, x=feats),
-=======
-            "labels": torch.tensor(  # pylint: disable=not-callable
-                data["labels"], dtype=torch.int64
-            ),
-            "attributes": attributes,
-            "coos": coos,
-            "relations": torch.tensor(  # pylint: disable=not-callable
-                data["relations"]
-            ),
->>>>>>> ec170b1f
+            # "labels": torch.tensor(  # pylint: disable=not-callable
+            #     data["labels"], dtype=torch.int64
+            # ),
+            # "attributes": attributes,
+            # "coos": coos,
+            # "relations": torch.tensor(  # pylint: disable=not-callable
+            #     data["relations"]
+            # ),
         }
 
 
@@ -738,12 +567,15 @@
 
     def __call__(
         self, objects: torch.Tensor, boxes: torch.Tensor, meta: Dict[str, Any]
-<<<<<<< HEAD
-    ) -> Tuple[torch.Tensor, torch.Tensor]:
+    ) -> Tuple[torch.Tensor, torch.Tensor, Dict[str, Any]]:
         """Transform data into a trainable format."""
         num_objects = meta["objectsNum"]
         return (objects[:num_objects], boxes[:num_objects])
-
+        # return (
+        #     objects[:num_objects],
+        #     boxes[:num_objects],
+        #     {"width": meta["width"], "height": meta["height"]},
+        # )
 
 @dataclass
 class PreprocessorCollection:
@@ -758,14 +590,4 @@
     """Wrapper class for storing a train and val dataset tuple."""
 
     train: torch.utils.data.Dataset
-    val: torch.utils.data.Dataset
-=======
-    ) -> Tuple[torch.Tensor, torch.Tensor, Dict[str, Any]]:
-        """Transform data into a trainable format."""
-        num_objects = meta["objectsNum"]
-        return (
-            objects[:num_objects],
-            boxes[:num_objects],
-            {"width": meta["width"], "height": meta["height"]},
-        )
->>>>>>> ec170b1f
+    val: torch.utils.data.Dataset