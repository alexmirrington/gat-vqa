"""Tools for creating trainable datasets given configuration objects."""
import json
from pathlib import Path
from typing import List, Tuple, Union

import jsons

import wandb

from ...config import Config
from ...config.clevr import CLEVRDatasetConfig
from ...config.dataset import DatasetName
from ...config.gqa import (
    GQADatasetConfig,
    GQAFeatures,
    GQAFilemap,
    GQASplit,
    GQAVersion,
)
from ...config.prediction import PredictionConfig
from ...config.training import TrainingConfig
from ...datasets.gqa import (
    GQA,
    GQAImages,
    GQAObjects,
    GQAQuestions,
    GQASceneGraphs,
    GQASpatial,
)
from ..preprocessing import (
    DatasetCollection,
    ObjectTransformer,
    PreprocessorCollection,
    QuestionTransformer,
    SceneGraphTransformer,
)
from .runner_factory import RunnerFactory


class DatasetFactory:
    """Factory class for creating datasets given a configuration object."""

    def __init__(self, training: bool = True) -> None:
        """Initialise the dataset factory."""
        self._factory_methods = {
            DatasetName.GQA: self._create_gqa,
            DatasetName.CLEVR: self._create_clevr,
        }
        self.training = training

    def create(
        self, config: Config
    ) -> Tuple[DatasetCollection, PreprocessorCollection]:
        """Create a dataset from a given config."""
        return self._factory_methods[config.dataset.name](config)

    def _create_clevr(
        self,
        config: Config,
    ) -> Tuple[DatasetCollection, PreprocessorCollection]:
        # pylint: disable=no-self-use
        if not isinstance(config.dataset, CLEVRDatasetConfig):
            raise ValueError(
                f"Param {config.dataset} must be of type",
                f"{CLEVRDatasetConfig.__name__}.",
            )
        raise NotImplementedError()

    def _create_gqa(
        self,
        config: Config,
    ) -> Tuple[DatasetCollection, PreprocessorCollection]:
        # pylint: disable=too-many-branches,too-many-locals,too-many-statements

        if not isinstance(config.dataset, GQADatasetConfig):
            raise ValueError(
                f"Param {config.dataset} must be of type {GQADatasetConfig.__name__}."
            )

        datasets: List[GQA] = []

        split_map = (
            {
                "train": config.training.data.train,
                "val": config.training.data.val,
                "test": config.training.data.test,
            }
            if self.training
            else {
                "train": config.prediction.data.train,
                "val": config.prediction.data.val,
                "test": config.prediction.data.test,
            }
        )

        cfg: Union[TrainingConfig, PredictionConfig] = (
            config.training if self.training else config.prediction
        )

        for split_key, subset in split_map.items():

            if subset.split not in [split.value for split in iter(GQASplit)]:
                raise ValueError("Invalid split string.")

            if subset.version not in [version.value for version in iter(GQAVersion)]:
                raise ValueError("Invalid version string.")

            questions = None
            images = None
            objects = None
            spatial = None
            scene_graphs = None

            for feature in cfg.data.features:
                if feature.name not in [feature.value for feature in iter(GQAFeatures)]:
                    raise ValueError("Invalid feature string.")

                # By default, use unprocessed data.
                filemap = config.dataset.filemap

                # If an artifact is specified, use it for that feature instead.
                if feature.artifact is not None:
                    artifact_dir = None

                    # Try and load artifact from wandb
                    try:
                        # Load artifact from wandb
                        artifact = wandb.run.use_artifact(feature.artifact)
                        artifact_dir = Path(artifact.download())
                    except (wandb.CommError, AttributeError):
                        pass

                    # Try and load artifact from local directory
                    if artifact_dir is None:
                        artifact_dir = Path(feature.artifact)
                        if not artifact_dir.is_dir():
                            artifact_dir = None

                    # Assume we have a valid artifact directory now
                    if artifact_dir is not None:
                        try:
                            filemap = GQAFilemap(root=artifact_dir)
                            # Load preprocessor for this feature
                            with open(
                                artifact_dir / "preprocessors.json", "r"
                            ) as json_file:
                                preprocessors = jsons.load(
                                    json.load(json_file),
                                    PreprocessorCollection,
                                )
                            print(f'Loaded data for feature "{feature.name}"')
                        except FileNotFoundError as ex:
                            raise ValueError(
                                "Could not load preprocessor for feature",
                                f'"{feature.name}" from path/artifact',
                                f"{feature.artifact}.",
                            ) from ex
                    else:
                        raise ValueError(f"Invalid artifact '{feature.artifact}'")

                if feature.name == GQAFeatures.QUESTIONS.value:
                    questions = GQAQuestions(
                        filemap,
                        GQASplit(subset.split),
                        GQAVersion(subset.version),
                        transform=QuestionTransformer(),
                    )
                elif feature.name == GQAFeatures.IMAGES.value:
                    images = GQAImages(filemap, transform=None)
                elif feature.name == GQAFeatures.SCENE_GRAPHS.value:
                    if GQASplit(subset.split) in (GQASplit.TRAIN, GQASplit.VAL):
                        scene_graphs = GQASceneGraphs(
                            filemap,
                            GQASplit(subset.split),
                            transform=SceneGraphTransformer(
                                num_objects=len(
                                    preprocessors.scene_graphs.object_to_index
                                ),
                                num_relations=len(
                                    preprocessors.scene_graphs.rel_to_index
                                ),
                                num_attributes=len(
                                    preprocessors.scene_graphs.attr_to_index
                                ),
                                graph=config.model.scene_graph.graph,
                                embeddings=RunnerFactory.build_embeddings(
                                    config.model.scene_graph.embedding,
                                    list(
                                        preprocessors.scene_graphs.object_to_index.keys()  # noqa: B950
                                    )
                                    + list(
                                        preprocessors.scene_graphs.rel_to_index.keys()
                                    )
                                    + list(
                                        preprocessors.scene_graphs.attr_to_index.keys()
                                    ),
                                )
                                if not config.model.scene_graph.embedding.trainable
                                else None,
                            ),
                        )
                elif feature.name == GQAFeatures.SPATIAL.value:
                    spatial = GQASpatial(filemap)
                elif feature.name == GQAFeatures.OBJECTS.value:
                    objects = GQAObjects(filemap, transform=ObjectTransformer())
                else:
                    raise NotImplementedError()

            datasets.append(
                GQA(
                    GQASplit(subset.split),
                    GQAVersion(subset.version),
                    questions=questions,
                    images=images,
                    objects=objects,
                    spatial=spatial,
                    scene_graphs=scene_graphs,
                )
            )

        return (
<<<<<<< HEAD
            DatasetCollection(
                train=datasets[0],
                val=datasets[1],
                images=GQAImages(config.dataset.filemap),
            ),
=======
            DatasetCollection(train=datasets[0], val=datasets[1], test=datasets[2]),
>>>>>>> 0c12e489
            preprocessors,
        )<|MERGE_RESOLUTION|>--- conflicted
+++ resolved
@@ -4,7 +4,6 @@
 from typing import List, Tuple, Union
 
 import jsons
-
 import wandb
 
 from ...config import Config
@@ -219,14 +218,11 @@
             )
 
         return (
-<<<<<<< HEAD
             DatasetCollection(
                 train=datasets[0],
                 val=datasets[1],
+                test=datasets[2],
                 images=GQAImages(config.dataset.filemap),
             ),
-=======
-            DatasetCollection(train=datasets[0], val=datasets[1], test=datasets[2]),
->>>>>>> 0c12e489
             preprocessors,
         )