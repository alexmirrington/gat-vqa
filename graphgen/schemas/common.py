--- conflicted
+++ resolved
@@ -22,11 +22,7 @@
 
     questionId: str
     imageId: str
-<<<<<<< HEAD
     tokens: torch.Tensor
-=======
-    embeddings: torch.Tensor
->>>>>>> ec170b1f
     dependencies: Data
     answer: Optional[int]
 
@@ -36,7 +32,6 @@
 
     imageId: str
     boxes: List[Tuple[int, int, int, int]]
-<<<<<<< HEAD
     labels: List[str]
     attributes: List[List[str]]
     relations: List[str]
@@ -44,12 +39,6 @@
     indexed_labels: List[int]
     indexed_attributes: List[List[int]]
     indexed_relations: List[int]
-=======
-    labels: List[int]  # object classes
-    attributes: List[str]
-    coos: Tuple[List[int], List[int]]
-    relations: List[int]
->>>>>>> ec170b1f
 
 
 class TrainableSceneGraph(TypedDict):
@@ -57,14 +46,8 @@
 
     imageId: str
     boxes: torch.FloatTensor  # FloatTensor[N, 4] (x1, y1, x2, y2) format
-<<<<<<< HEAD
     graph: Data
-    # object_count: len(objects),
-    # relation_count: len(relations)
-    # attribute_count: len(attributes)
-=======
-    labels: torch.IntTensor  # Int64Tensor[N] class labels for boxes
-    attributes: List[torch.Tensor]
-    coos: torch.LongTensor
-    relations: torch.IntTensor
->>>>>>> ec170b1f
+    # labels: torch.IntTensor  # Int64Tensor[N] class labels for boxes
+    # attributes: List[torch.Tensor]
+    # coos: torch.LongTensor
+    # relations: torch.IntTensor