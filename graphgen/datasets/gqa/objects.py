--- conflicted
+++ resolved
@@ -16,13 +16,9 @@
         self,
         filemap: GQAFilemap,
         transform: Optional[
-<<<<<<< HEAD
-            Callable[[Tensor, Tensor, Dict[str, Any]], Tuple[Tensor, Tensor]]
-=======
             Callable[
                 [Tensor, Tensor, Dict[str, Any]], Tuple[Tensor, Tensor, Dict[str, Any]]
             ]
->>>>>>> ec170b1f
         ] = None,
     ) -> None:
         """Initialise a `GQAObjects` instance.
