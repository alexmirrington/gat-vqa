--- conflicted
+++ resolved
@@ -3,9 +3,5 @@
 pytest
 pytest-cov
 termcolor
-<<<<<<< HEAD
 torch
-=======
-torch
-jsons
->>>>>>> cb9b2d86
+jsons